// Copyright lowRISC contributors.
// Licensed under the Apache License, Version 2.0, see LICENSE for details.
// SPDX-License-Identifier: Apache-2.0

// This testbench offers partial testing of the simumated memory controller
// response banks:
//  * Response integrity.
//  * Response ordering per AXI identifier.
//
// The testbench is divided into 2 parts:
//  * Definition of the WriteRspBankTestbench class, which is the interface with
//  the design under
//    test.
//  * Definition of a manual and a randomized testbench. The randomized
//  testbench randomly applies
//    inputs and observe output delays and contents.

<<<<<<< HEAD
// As the reservation and response actions are decorellated, deadlock situations
// may appear, especially for low ratios NumIds over bank capacity. Those are
// due to the fact that one input response has an AXI ID which has not been
// reserved yet, but all cells are already reserved for other IDs. This issue
// does not appear at the toplevel, where reservations are made realistically.

=======
>>>>>>> cfeb22e0
#include "Vsimmem_rsp_bank.h"
#include "verilated.h"
#include <cassert>
#include <iostream>
#include <map>
#include <memory>
#include <queue>
#include <stdlib.h>
#include <vector>
#include <verilated_fst_c.h>

// Choose whether to display all the transactions
const bool kTransactionsVerbose = false;
// Choose whether to display all (input,output) pairs in the end of each
// execution.
const bool kPairsVerbose = true;

// Length of the reset signal.
const int kResetLength = 5;  // Cycles
// Depth of the trace.
const int kTraceLevel = 6;

const int kIdWidth = 2;              // AXI identifier width
const int kRspWidth = 4 + kIdWidth;  // Whole response width

// Testbench choice.
typedef enum { MANUAL_TEST, RANDOMIZED_TEST } test_strategy_e;
const test_strategy_e kTestStrategy = RANDOMIZED_TEST;

// Determines the number of independent testbenches are performed in the
// randomized testbench. Set to 1 to proceed with wave analysis.
const size_t NUM_RANDOM_TEST_ROUNDS = 100;

// Determines the number of steps per randomized testbench round.
const size_t NUM_RANDOM_TEST_STEPS = 1000;

// Determines the number of AXI identifiers involved in the randomized
// testbench.
const size_t NUM_IDENTIFIERS = 2;

typedef Vsimmem_rsp_bank Module;
typedef std::map<uint32_t, std::queue<uint32_t>> queue_map_t;

// This class implements elementary interaction with the design under test.
class WriteRspBankTestbench {
 public:
  /**
   * @param record_trace set to false to skip trace recording
   */
  WriteRspBankTestbench(bool record_trace = true,
                        const std::string &trace_filename = "sim.fst")
      : tick_count_(0l), record_trace_(record_trace), module_(new Module) {
    if (record_trace) {
      trace_ = new VerilatedFstC;
      module_->trace(trace_, kTraceLevel);
      trace_->open(trace_filename.c_str());
    }

    // Puts ones at the fields' places
    id_mask_ = ~((1 << 31) >> (31 - kIdWidth));
    content_mask_ = ~((1 << 31) >> (31 - kRspWidth + kIdWidth)) & ~id_mask_;

    // The delay bank is supposedly always ready to receive address requests.
    module_->delay_calc_ready_i = 1;
  }

  ~WriteRspBankTestbench(void) { simmem_close_trace(); }

  void simmem_reset(void) {
    module_->rst_ni = 0;
    this->simmem_tick(kResetLength);
    module_->rst_ni = 1;
  }

  void simmem_close_trace(void) { trace_->close(); }

  /**
   * Performs one or multiple clock cycles.
   *
   * @param num_ticks the number of ticks to perform at once
   */
  void simmem_tick(int num_ticks = 1) {
    for (size_t i = 0; i < num_ticks; i++) {
      tick_count_++;

      module_->clk_i = 0;
      module_->eval();

      if (record_trace_) {
        trace_->dump(5 * tick_count_ - 1);
      }
      module_->clk_i = 1;
      module_->eval();

      if (record_trace_) {
        trace_->dump(5 * tick_count_);
      }
      module_->clk_i = 0;
      module_->eval();

      if (record_trace_) {
        trace_->dump(5 * tick_count_ + 2);
        trace_->flush();
      }
    }
  }

  /**
   * Sets the reservation request signal to one and the reservation request
   * identifier to the right value.
   *
   * @param axi_id the AXI identifier to reserve
   */
  void simmem_reservation_start(uint32_t axi_id) {
    module_->rsv_valid_i = 1;
    module_->rsv_req_id_onehot_i = 1 << axi_id;

    // Must be not larger than MaxBurstLenField
    module_->rsv_burst_len_i = 2;
  }

  /**
   * Sets the reservation request signal to zero.
   */
  void simmem_reservation_stop(void) { module_->rsv_valid_i = 0; }

  /**
   * Applies valid input data.
   *
   * @param identifier the AXI identifier of the incoming data
   * @param rsp the rest (rsp) of the incoming data
   *
   * @return the data as seen by the design under test instance
   */
  uint32_t simmem_input_rsp_apply(uint32_t identifier, uint32_t rsp) {
    // Checks if the given values are not too big
    assert(!(rsp >> (kRspWidth - kIdWidth)));
    assert(!(identifier >> kIdWidth));

    uint32_t in_rsp = rsp << kIdWidth | identifier;
    module_->rsp_i = in_rsp;
    module_->in_rsp_valid_i = 1;
    return in_rsp;
  }

  /**
   * Gets the newly reserved address as offered by the DUT.
   */
  uint32_t simmem_reservation_get_address(void) { return module_->rsv_iid_o; }

  /**
   * Checks whether the input data has been accepted by checking the ready
   * output signal.
   */
  bool simmem_input_rsp_check(void) {
    module_->eval();
    return (bool)(module_->in_rsp_ready_o);
  }

  /**
   * Checks whether the reservation request has been accepted.
   */
  bool simmem_reservation_check(void) {
    module_->eval();
    return (bool)(module_->rsv_ready_o);
  }

  /**
   * Stops applying data to the DUT instance.
   */
  void simmem_input_rsp_stop(void) { module_->in_rsp_valid_i = 0; }

  /**
   * Allows all the data output from a releaser module standpoint.
   */
  void simmem_output_rsp_allow(void) { module_->release_en_i = -1; }

  /**
   * Forbids all the data output from a releaser module standpoint.
   */
  void simmem_output_rsp_forbid(void) { module_->release_en_i = 0; }

  /**
   * Sets the ready signal to one on the output side.
   */
  void simmem_output_rsp_request(void) { module_->out_rsp_ready_i = 1; }

  /**
   * Tries to fetch output data. Requires the ready signal to be one at the DUT
   * output.
   *
   * @param out_rsp the output data from the DUT
   *
   * @return true iff the data is valid
   */
  bool simmem_output_rsp_fetch(uint32_t &out_rsp) {
    module_->eval();
    assert(module_->out_rsp_ready_i);

    out_rsp = (uint32_t)module_->rsp_o;
    return (bool)(module_->out_rsp_valid_o);
  }

  /**
   * Sets the ready signal to zero on the output side.
   */
  void simmem_output_rsp_stop(void) { module_->out_rsp_ready_i = 0; }

  /**
   * Getters.
   */
  uint32_t simmem_get_content_mask(void) { return content_mask_; }
  uint32_t simmem_get_identifier_mask(void) { return id_mask_; }

 private:
  vluint32_t tick_count_;
  bool record_trace_;
  std::unique_ptr<Module> module_;
  VerilatedFstC *trace_;

  // Masks that contain ones in the corresponding fields.
  uint32_t id_mask_;
  uint32_t content_mask_;
};

/**
 * Performs a basic test as a temporally disjoint sequence of reservation, data
 * input and data output.
 *
 * @param tb a pointer to a fresh testbench instance
 */
void manual_test(WriteRspBankTestbench *tb) {
  tb->simmem_reset();

  // Apply reservation requests for 4 ticks
  tb->simmem_reservation_start(
      3);  // Start issuing reservation requests for AXI ID 3
  tb->simmem_tick(4);
  tb->simmem_reservation_stop();  // Stop issuing reservation requests

  tb->simmem_tick(4);

  // Apply inputs for 6 ticks
  tb->simmem_input_rsp_apply(3, 2);
  tb->simmem_tick(7);
  tb->simmem_input_rsp_stop();

  tb->simmem_tick(4);

  // Enable data toutput
  tb->simmem_output_rsp_allow();
  tb->simmem_tick(5);

  tb->simmem_output_rsp_request();
  tb->simmem_tick(10);
  tb->simmem_output_rsp_stop();

  tb->simmem_tick(100);
}

/**
 * This function implements a more complete, randomized and automatic testbench.
 *
 * @param tb A pointer the the already contructed WriteRspBankTestbench object.
 * @param num_ids The number of AXI identifiers to involve. Must be at
 * least 1, and lower than 1 << kIdWidth.
 * @param seed The seed for the randomized test.
 * @param num_cycles The number of simulated clock cycles.
 */
size_t randomized_testbench(WriteRspBankTestbench *tb, size_t num_ids,
                            unsigned int seed, size_t num_cycles = 1000) {
  srand(seed);
  assert(num_ids < (1 << kIdWidth));

  // The AXI identifiers. During the testbench, we will always use the
  // [0,..,num_ids) ids.
  std::vector<uint32_t> ids;
  for (size_t i = 0; i < num_ids; i++) {
    ids.push_back(i);
  }

  // These structures will store the input and output data, for comparison
  // purposes.
  queue_map_t input_queues;
  queue_map_t output_queues;

  for (size_t i = 0; i < num_ids; i++) {
    input_queues.insert(std::pair<uint32_t, std::queue<uint32_t>>(
        ids[i], std::queue<uint32_t>()));
    output_queues.insert(std::pair<uint32_t, std::queue<uint32_t>>(
        ids[i], std::queue<uint32_t>()));
  }

  // Signal whether some input is applied to the simmem.
  bool reserve;
  bool apply_input;
  bool request_output_rsp;

  bool iteration_announced;  // Variable only used for display purposes.

  // Initialization of the next messages that will be supplied.
  uint32_t current_input_id = ids[rand() % num_ids];
  uint32_t current_content =
      (uint32_t)((rand() & tb->simmem_get_content_mask()) >> kIdWidth);
  uint32_t current_reservation_id = ids[rand() % num_ids];
  uint32_t current_input;
  uint32_t current_output;

  //////////////////////
  // Simulation start //
  //////////////////////

  tb->simmem_reset();

  // The ready signal is always 1 for the simmem output.
  tb->simmem_output_rsp_allow();

  for (size_t i = 0; i < num_cycles; i++) {
    iteration_announced = false;

<<<<<<< HEAD
    // Randomize the boolean signals deciding which interactions will happen in
    // this cycle.
=======
    // Setting a new input identifier prevents the deadlock situation where all the RAM extended
    // cells are reserved for AXI IDs different from the identifier of the input. This deadlock
    // situation is not representative of real operation, where deadlocks are prevented by the
    // reservation mechanism.
    current_input_id = ids[rand() % num_ids];

    // Randomize the boolean signals deciding which interactions will happen in this cycle.
>>>>>>> cfeb22e0
    reserve = (bool)(rand() & 1);
    apply_input = (bool)(rand() & 1);
    request_output_rsp = (bool)(rand() & 1);

    if (reserve) {
      // Apply the reservation request.
      tb->simmem_reservation_start(current_reservation_id);
    }
    if (apply_input) {
      // Apply the input response.
      current_input =
          tb->simmem_input_rsp_apply(current_input_id, current_content);
    }
    if (request_output_rsp) {
      // Fetch an output if the handshake is successful.
      tb->simmem_output_rsp_request();
    }

    // Only perform the evaluation once all the inputs have been applied
    if (reserve && tb->simmem_reservation_check()) {
      if (kTransactionsVerbose) {
        if (!iteration_announced) {
          iteration_announced = true;
          std::cout << std::endl << "Step " << std::dec << i << std::endl;
        }
        std::cout << current_reservation_id << " reserves "
                  << tb->simmem_reservation_get_address() << std::endl;
      }

      // Renew the reservation identifier if the reservation is successful.
      current_reservation_id = ids[rand() % num_ids];
    }
    if (tb->simmem_input_rsp_check()) {
      // If the input handshake is successful, then add the input into the
      // corresponding queue.
      input_queues[current_input_id].push(current_input);
      if (kTransactionsVerbose) {
        if (!iteration_announced) {
          iteration_announced = true;
          std::cout << std::endl << "Step " << std::dec << i << std::endl;
        }
        std::cout << std::dec << current_input_id << " inputs " << std::hex
                  << current_input << std::endl;
      }

      // Renew the input data if the input handshake is successful
      current_input_id = ids[rand() % num_ids];
      current_content =
          (uint32_t)((rand() & tb->simmem_get_content_mask()) >> kIdWidth);
    }
    if (request_output_rsp) {
      // If the output handshake is successful, then add the output to the
      // corresponding queue
      if (tb->simmem_output_rsp_fetch(current_output)) {
        output_queues[ids[(current_output & tb->simmem_get_identifier_mask())]]
            .push(current_output);

        if (kTransactionsVerbose) {
          if (!iteration_announced) {
            iteration_announced = true;
            std::cout << std::endl << "Step " << std::dec << i << std::endl;
          }
          std::cout << std::dec
                    << (uint32_t)(current_output &
                                  tb->simmem_get_identifier_mask())
                    << " outputs " << std::hex << current_output << std::endl;
        }
      }
    }

    tb->simmem_tick();

    // Reset all signals after tick (they may be set again before the next DUT
    // evaluation during the beginning of the next iteration)
    if (reserve) {
      tb->simmem_reservation_stop();
    }
    if (apply_input) {
      tb->simmem_input_rsp_stop();
    }
    if (request_output_rsp) {
      tb->simmem_output_rsp_stop();
    }
  }

  tb->simmem_tick(100);

  // Check the input and output queues for mismatches.
  size_t num_mismatches = 0;
  for (size_t i = 0; i < num_ids; i++) {
    if (kPairsVerbose) {
      std::cout << std::dec << "--- AXI ID: " << i << " ---" << std::endl;
    }
    while (!input_queues[i].empty() && !output_queues[i].empty()) {
      current_input = input_queues[i].front();
      current_output = output_queues[i].front();

      input_queues[i].pop();
      output_queues[i].pop();
      if (kPairsVerbose) {
        std::cout << std::hex << current_input << " - " << current_output
                  << std::endl;
      }
      num_mismatches += (size_t)(current_input != current_output);
    }
  }
  return num_mismatches;
}

int main(int argc, char **argv, char **env) {
  Verilated::commandArgs(argc, argv);
  Verilated::traceEverOn(true);

  // Counts the number of mismatches during the whole test
  size_t total_num_mismatches = 0;

  for (unsigned int seed = 0; seed < NUM_RANDOM_TEST_ROUNDS; seed++) {
    // Counts the number of mismatches during the loop iteration
    size_t local_num_mismatches;

    // Instantiate the DUT instance
    WriteRspBankTestbench *tb = new WriteRspBankTestbench(true, "rsp_bank.fst");

    // Perform one test for the given seed
    if (kTestStrategy == MANUAL_TEST) {
      manual_test(tb);
      break;
    } else if (kTestStrategy == RANDOMIZED_TEST) {
      local_num_mismatches = randomized_testbench(tb, NUM_IDENTIFIERS, seed);
    }

    total_num_mismatches += local_num_mismatches;
    std::cout << "Mismatches for seed " << std::dec << seed << ": "
              << local_num_mismatches << std::hex << std::endl;
    delete tb;
  }

  std::cout << "Testbench complete!" << std::endl;

  exit(0);
}<|MERGE_RESOLUTION|>--- conflicted
+++ resolved
@@ -15,15 +15,6 @@
 //  testbench randomly applies
 //    inputs and observe output delays and contents.
 
-<<<<<<< HEAD
-// As the reservation and response actions are decorellated, deadlock situations
-// may appear, especially for low ratios NumIds over bank capacity. Those are
-// due to the fact that one input response has an AXI ID which has not been
-// reserved yet, but all cells are already reserved for other IDs. This issue
-// does not appear at the toplevel, where reservations are made realistically.
-
-=======
->>>>>>> cfeb22e0
 #include "Vsimmem_rsp_bank.h"
 #include "verilated.h"
 #include <cassert>
@@ -344,18 +335,15 @@
   for (size_t i = 0; i < num_cycles; i++) {
     iteration_announced = false;
 
-<<<<<<< HEAD
+    // Setting a new input identifier prevents the deadlock situation where all
+    // the RAM extended cells are reserved for AXI IDs different from the
+    // identifier of the input. This deadlock situation is not representative of
+    // real operation, where deadlocks are prevented by the reservation
+    // mechanism.
+    current_input_id = ids[rand() % num_ids];
+
     // Randomize the boolean signals deciding which interactions will happen in
     // this cycle.
-=======
-    // Setting a new input identifier prevents the deadlock situation where all the RAM extended
-    // cells are reserved for AXI IDs different from the identifier of the input. This deadlock
-    // situation is not representative of real operation, where deadlocks are prevented by the
-    // reservation mechanism.
-    current_input_id = ids[rand() % num_ids];
-
-    // Randomize the boolean signals deciding which interactions will happen in this cycle.
->>>>>>> cfeb22e0
     reserve = (bool)(rand() & 1);
     apply_input = (bool)(rand() & 1);
     request_output_rsp = (bool)(rand() & 1);
